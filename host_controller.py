#!/usr/bin/env python3
"""
Host Controller - PyQt GUI for device monitoring and script execution
Allows selection of COM/TTY devices and execution of Python scripts
"""

import sys
import os
import glob
import subprocess
import threading
import time
import serial
import json
from PyQt5.QtWidgets import (QApplication, QMainWindow, QWidget, QVBoxLayout, 
                            QHBoxLayout, QLabel, QComboBox, QPushButton, 
                            QTextEdit, QFileDialog, QMessageBox, QGroupBox,
                            QSplitter, QFrame)
<<<<<<< HEAD
from PyQt5.QtCore import QThread, pyqtSignal, QTimer, QStandardPaths
from PyQt5.QtGui import QFont, QIcon
=======
from PyQt5.QtCore import QThread, pyqtSignal, QTimer
from PyQt5.QtGui import QFont, QIcon, QColor, QPalette
>>>>>>> 3fea0574

class DeviceMonitor(QThread):
    """Thread to monitor device list changes"""
    devices_updated = pyqtSignal(list)
    
    def __init__(self):
        super().__init__()
        self.running = False
        
    def run(self):
        self.running = True
        last_devices = []
        
        while self.running:
            current_devices = self.get_devices()
            if current_devices != last_devices:
                self.devices_updated.emit(current_devices)
                last_devices = current_devices.copy()
            time.sleep(1.0)  # Check every second
    
    def stop(self):
        self.running = False
        self.wait()
    
    def get_devices(self):
        """Get list of available COM/TTY devices"""
        devices = []
        
        # Linux/Unix devices
        if os.name == 'posix':
            # USB serial devices
            usb_devices = glob.glob('/dev/ttyUSB*')
            devices.extend(sorted(usb_devices))
            
            # ACM devices (Arduino, etc.)
            acm_devices = glob.glob('/dev/ttyACM*')
            devices.extend(sorted(acm_devices))
            
            # Virtual TTY devices (pts)
            pts_devices = glob.glob('/dev/pts/*')
            # Filter out non-numeric pts devices and pts/0 (usually console)
            for pts in pts_devices:
                try:
                    pts_num = int(os.path.basename(pts))
                    if pts_num > 0:  # Skip pts/0 which is usually the console
                        devices.append(pts)
                except ValueError:
                    pass  # Skip non-numeric pts devices
            
            # Other serial devices
            other_devices = glob.glob('/dev/ttyS*')
            devices.extend(sorted(other_devices))
            
        # Windows devices
        elif os.name == 'nt':
            try:
                import serial.tools.list_ports
                ports = serial.tools.list_ports.comports()
                for port in sorted(ports, key=lambda x: x.device):
                    devices.append(f"{port.device} - {port.description}")
            except ImportError:
                # Fallback without pyserial
                for i in range(1, 21):  # COM1 to COM20
                    try:
                        # Try to open the port to see if it exists
                        import serial
                        ser = serial.Serial(f'COM{i}', timeout=0.1)
                        ser.close()
                        devices.append(f'COM{i}')
                    except:
                        pass
        
        return devices

class SerialMonitor(QThread):
    """Thread to monitor serial port for commands"""
    command_received = pyqtSignal(str)
    status_update = pyqtSignal(str)
    
    def __init__(self):
        super().__init__()
        self.serial_port = None
        self.running = False
        self.port_name = ""
        
    def set_port(self, port_name):
        """Set the serial port to monitor"""
        self.stop_monitoring()
        self.port_name = port_name
        
    def run(self):
        """Monitor serial port for commands"""
        if not self.port_name:
            return
            
        self.running = True
        
        try:
            # Extract just the device name for Linux
            device_name = self.port_name.split(' - ')[0] if ' - ' in self.port_name else self.port_name
            
            # Open serial connection
            self.serial_port = serial.Serial(
                port=device_name,
                baudrate=9600,
                timeout=1.0,
                bytesize=serial.EIGHTBITS,
                parity=serial.PARITY_NONE,
                stopbits=serial.STOPBITS_ONE
            )
            
            self.status_update.emit(f"Monitoring {device_name}")
            
            # Read commands from serial port
            while self.running:
                try:
                    if self.serial_port.in_waiting > 0:
                        # Read line from serial port
                        line = self.serial_port.readline().decode('utf-8', errors='ignore').strip()
                        if line:
                            self.status_update.emit(f"Received: {line}")
                            self.command_received.emit(line.lower())
                    
                    time.sleep(0.1)  # Small delay to prevent high CPU usage
                    
                except serial.SerialException as e:
                    self.status_update.emit(f"Serial error: {str(e)}")
                    break
                except Exception as e:
                    self.status_update.emit(f"Unexpected error: {str(e)}")
                    break
                    
        except serial.SerialException as e:
            self.status_update.emit(f"Failed to open {device_name}: {str(e)}")
        except Exception as e:
            self.status_update.emit(f"Error setting up serial monitor: {str(e)}")
        finally:
            if self.serial_port and self.serial_port.is_open:
                try:
                    self.serial_port.close()
                except:
                    pass  # Ignore close errors
            self.status_update.emit("Serial monitoring stopped")
    
    def stop_monitoring(self):
        """Stop serial monitoring"""
        self.running = False
        if self.serial_port and self.serial_port.is_open:
            try:
                self.serial_port.close()
            except:
                pass  # Ignore close errors
        if self.isRunning():
            self.wait(3000)  # Wait max 3 seconds for thread to finish

class ScriptRunner(QThread):
    """Thread to run Python scripts without blocking GUI"""
    output_ready = pyqtSignal(str)
    finished_signal = pyqtSignal(int)  # exit code
    
    def __init__(self, script_path, python_executable="python3"):
        super().__init__()
        self.script_path = script_path
        self.python_executable = python_executable
        self.process = None
        
    def run(self):
        try:
            # Start the process
            self.process = subprocess.Popen(
                [self.python_executable, self.script_path],
                stdout=subprocess.PIPE,
                stderr=subprocess.STDOUT,
                text=True,
                bufsize=1,
                universal_newlines=True
            )
            
            # Read output line by line
            for line in iter(self.process.stdout.readline, ''):
                if line:
                    self.output_ready.emit(line.rstrip())
            
            # Wait for process to complete
            self.process.wait()
            self.finished_signal.emit(self.process.returncode)
            
        except Exception as e:
            self.output_ready.emit(f"Error running script: {str(e)}")
            self.finished_signal.emit(-1)
    
    def stop_script(self):
        """Stop the running script"""
        if self.process and self.process.poll() is None:
            try:
                self.process.terminate()
                # Wait for graceful termination
                try:
                    self.process.wait(timeout=5)
                except subprocess.TimeoutExpired:
                    # Force kill if it doesn't terminate gracefully
                    self.process.kill()
                    self.process.wait(timeout=2)
            except Exception as e:
                print(f"Error stopping script: {e}")
                # Try force kill as last resort
                try:
                    self.process.kill()
                except:
                    pass

class HostController(QMainWindow):
    def __init__(self):
        super().__init__()
        self.device_monitor = None
        self.serial_monitor = None
        self.script_runner = None
        self.selected_script = ""
        self.current_device = ""
        self.config_file = self.get_config_file_path()
        
        self.init_ui()
        self.load_settings()
        self.start_device_monitoring()
        self.setup_serial_monitoring()
        
    def init_ui(self):
        """Initialize the user interface"""
        self.setWindowTitle("Host Controller - Device Monitor & Script Executor")
        self.setGeometry(100, 100, 800, 600)
        
        # Central widget and main layout
        central_widget = QWidget()
        self.setCentralWidget(central_widget)
        main_layout = QVBoxLayout(central_widget)
        
        # Create splitter for resizable sections
        splitter = QSplitter()
        main_layout.addWidget(splitter)
        
        # Device selection group
        device_group = QGroupBox("Device Selection")
        device_layout = QVBoxLayout()
        
        # Device dropdown
        device_row = QHBoxLayout()
        device_row.addWidget(QLabel("COM/TTY Device:"))
        
        self.device_combo = QComboBox()
        self.device_combo.setMinimumWidth(300)
        self.device_combo.currentTextChanged.connect(self.on_device_selected)
        device_row.addWidget(self.device_combo)
        
        self.refresh_btn = QPushButton("Refresh")
        self.refresh_btn.clicked.connect(self.refresh_devices)
        device_row.addWidget(self.refresh_btn)
        
        device_layout.addLayout(device_row)
        
        # Selected device display
        self.selected_device_label = QLabel("Selected: None")
        self.selected_device_label.setStyleSheet("font-weight: bold; color: #64b5f6;")
        device_layout.addWidget(self.selected_device_label)
        
        # Serial monitoring status
        self.serial_status_label = QLabel("Serial: Not monitoring")
        self.serial_status_label.setStyleSheet("font-style: italic; color: #999;")
        device_layout.addWidget(self.serial_status_label)
        
        device_group.setLayout(device_layout)
        device_group.setMaximumHeight(150)
        
        # Script execution group
        script_group = QGroupBox("Script Execution")
        script_layout = QVBoxLayout()
        
        # Script selection
        script_row = QHBoxLayout()
        script_row.addWidget(QLabel("Python Script:"))
        
        self.script_path_label = QLabel("No script selected")
        self.script_path_label.setStyleSheet("border: 1px solid #555; padding: 5px; background-color: #3c3f41; color: #e6e6e6;")
        script_row.addWidget(self.script_path_label)
        
        self.browse_btn = QPushButton("Browse...")
        self.browse_btn.clicked.connect(self.browse_script)
        script_row.addWidget(self.browse_btn)
        
        script_layout.addLayout(script_row)
        
        # Execution controls
        exec_row = QHBoxLayout()
        
        self.run_btn = QPushButton("Run Script")
        self.run_btn.clicked.connect(self.run_script)
        self.run_btn.setStyleSheet("QPushButton { background-color: #4CAF50; color: white; font-weight: bold; }")
        self.run_btn.setEnabled(False)
        exec_row.addWidget(self.run_btn)
        
        self.stop_btn = QPushButton("Stop Script")
        self.stop_btn.clicked.connect(self.stop_script)
        self.stop_btn.setStyleSheet("QPushButton { background-color: #f44336; color: white; font-weight: bold; }")
        self.stop_btn.setEnabled(False)
        exec_row.addWidget(self.stop_btn)
        
        exec_row.addStretch()
        script_layout.addLayout(exec_row)
        
        script_group.setLayout(script_layout)
        script_group.setMaximumHeight(120)
        
        # Output display
        output_group = QGroupBox("Script Output")
        output_layout = QVBoxLayout()
        
        self.output_text = QTextEdit()
        self.output_text.setFont(QFont("Consolas", 9))
        self.output_text.setStyleSheet("background-color: #1e1e1e; color: #ffffff;")
        output_layout.addWidget(self.output_text)
        
        # Clear output button
        clear_row = QHBoxLayout()
        clear_row.addStretch()
        self.clear_btn = QPushButton("Clear Output")
        self.clear_btn.clicked.connect(self.clear_output)
        clear_row.addWidget(self.clear_btn)
        
        output_layout.addLayout(clear_row)
        output_group.setLayout(output_layout)
        
        # Add groups to splitter
        top_widget = QWidget()
        top_layout = QVBoxLayout(top_widget)
        top_layout.addWidget(device_group)
        top_layout.addWidget(script_group)
        top_layout.setContentsMargins(0, 0, 0, 0)
        
        splitter.addWidget(top_widget)
        splitter.addWidget(output_group)
        splitter.setStretchFactor(0, 0)  # Top section fixed
        splitter.setStretchFactor(1, 1)  # Output section expandable
        
        # Status bar
        self.statusBar().showMessage("Ready")
        
        # Initial device refresh
        self.refresh_devices()
    
    def get_config_file_path(self):
        """Get the path for the configuration file"""
        # Use QStandardPaths to get appropriate config directory
        config_dir = QStandardPaths.writableLocation(QStandardPaths.ConfigLocation)
        if not config_dir:
            # Fallback to user home directory
            config_dir = os.path.expanduser("~")
        
        # Create app-specific config directory
        app_config_dir = os.path.join(config_dir, "HostController")
        os.makedirs(app_config_dir, exist_ok=True)
        
        return os.path.join(app_config_dir, "settings.json")
    
    def load_settings(self):
        """Load settings from configuration file"""
        try:
            if os.path.exists(self.config_file):
                with open(self.config_file, 'r') as f:
                    settings = json.load(f)
                
                # Load script path
                script_path = settings.get('selected_script', '')
                if script_path and os.path.exists(script_path):
                    self.selected_script = script_path
                    script_name = os.path.basename(script_path)
                    self.script_path_label.setText(script_name)
                    self.script_path_label.setToolTip(script_path)
                    self.run_btn.setEnabled(True)
                    self.statusBar().showMessage(f"Loaded script: {script_name}")
                
                # Load last selected device
                last_device = settings.get('last_device', '')
                if last_device:
                    # Will be set when device list is populated
                    self.last_device = last_device
                else:
                    self.last_device = None
                    
        except Exception as e:
            print(f"Error loading settings: {e}")
            self.last_device = None
    
    def save_settings(self):
        """Save settings to configuration file"""
        try:
            settings = {
                'selected_script': self.selected_script,
                'last_device': self.current_device
            }
            
            with open(self.config_file, 'w') as f:
                json.dump(settings, f, indent=2)
                
        except Exception as e:
            print(f"Error saving settings: {e}")
    
    def start_device_monitoring(self):
        """Start monitoring devices for changes"""
        self.device_monitor = DeviceMonitor()
        self.device_monitor.devices_updated.connect(self.update_device_list)
        self.device_monitor.start()
    
    def setup_serial_monitoring(self):
        """Setup serial port monitoring"""
        self.serial_monitor = SerialMonitor()
        self.serial_monitor.command_received.connect(self.handle_serial_command)
        self.serial_monitor.status_update.connect(self.update_serial_status)
    
    def handle_serial_command(self, command):
        """Handle commands received from serial port"""
        command = command.strip().lower()
        
        if command == "start":
            self.append_output(f"[SERIAL] Received START command")
            if self.selected_script and not self.script_runner:
                self.run_script()
            elif not self.selected_script:
                self.append_output("[SERIAL] No script selected - ignoring START command")
            else:
                self.append_output("[SERIAL] Script already running - ignoring START command")
                
        elif command == "stop":
            self.append_output(f"[SERIAL] Received STOP command")
            if self.script_runner:
                self.stop_script()
            else:
                self.append_output("[SERIAL] No script running - ignoring STOP command")
        else:
            self.append_output(f"[SERIAL] Unknown command: {command}")
    
    def update_serial_status(self, status):
        """Update serial monitoring status"""
        self.serial_status_label.setText(f"Serial: {status}")
        if "Monitoring" in status:
            self.serial_status_label.setStyleSheet("font-style: italic; color: #81c784;")
        elif "error" in status.lower() or "failed" in status.lower():
            self.serial_status_label.setStyleSheet("font-style: italic; color: #e57373;")
        else:
            self.serial_status_label.setStyleSheet("font-style: italic; color: #999;")
    
    def update_device_list(self, devices):
        """Update device dropdown with new device list"""
        current_selection = self.device_combo.currentText()
        
        self.device_combo.clear()
        if devices:
            self.device_combo.addItems(devices)
            # Try to restore previous selection or last saved device
            restore_device = current_selection or getattr(self, 'last_device', None)
            if restore_device:
                index = self.device_combo.findText(restore_device)
                if index >= 0:
                    self.device_combo.setCurrentIndex(index)
                    # Clear the last_device after first use
                    if hasattr(self, 'last_device'):
                        self.last_device = None
        else:
            self.device_combo.addItem("No devices found")
        
        self.statusBar().showMessage(f"Found {len(devices)} device(s)")
    
    def refresh_devices(self):
        """Manually refresh device list"""
        if self.device_monitor:
            devices = self.device_monitor.get_devices()
            self.update_device_list(devices)
    
    def on_device_selected(self, device):
        """Handle device selection"""
        if device and device != "No devices found":
            self.selected_device_label.setText(f"Selected: {device}")
            self.selected_device_label.setStyleSheet("font-weight: bold; color: #81c784;")
            
            # Start monitoring the selected device
            self.current_device = device
            if self.serial_monitor:
                self.serial_monitor.set_port(device)
<<<<<<< HEAD
                self.serial_monitor.start()
            
            # Save settings when device is selected
            self.save_settings()
=======
                # Only start if not already running
                if not self.serial_monitor.isRunning():
                    self.serial_monitor.start()
>>>>>>> 3fea0574
        else:
            self.selected_device_label.setText("Selected: None")
            self.selected_device_label.setStyleSheet("font-weight: bold; color: #64b5f6;")
            
            # Stop monitoring
            if self.serial_monitor:
                self.serial_monitor.stop_monitoring()
            self.current_device = ""
    
    def browse_script(self):
        """Open file dialog to select Python script"""
        file_dialog = QFileDialog()
        file_dialog.setNameFilter("Python files (*.py);;All files (*.*)")
        file_dialog.setFileMode(QFileDialog.ExistingFile)
        
        # Start from directory of currently selected script if available
        if self.selected_script and os.path.exists(self.selected_script):
            file_dialog.setDirectory(os.path.dirname(self.selected_script))
        
        if file_dialog.exec_():
            selected_files = file_dialog.selectedFiles()
            if selected_files:
                self.selected_script = selected_files[0]
                script_name = os.path.basename(self.selected_script)
                self.script_path_label.setText(script_name)
                self.script_path_label.setToolTip(self.selected_script)  # Show full path on hover
                self.run_btn.setEnabled(True)
                self.statusBar().showMessage(f"Script selected: {script_name}")
                
                # Save settings immediately when script is selected
                self.save_settings()
    
    def run_script(self):
        """Run the selected Python script"""
        if not self.selected_script or not os.path.exists(self.selected_script):
            QMessageBox.warning(self, "Error", "Please select a valid Python script first.")
            return
        
        # Determine Python executable
        python_exe = "python3" if os.name == 'posix' else "python"
        
        # Clear output and show start message
        self.output_text.clear()
        self.append_output(f"Starting script: {os.path.basename(self.selected_script)}")
        self.append_output(f"Full path: {self.selected_script}")
        self.append_output("=" * 50)
        
        # Start script runner thread
        self.script_runner = ScriptRunner(self.selected_script, python_exe)
        self.script_runner.output_ready.connect(self.append_output)
        self.script_runner.finished_signal.connect(self.on_script_finished)
        self.script_runner.start()
        
        # Update UI state
        self.run_btn.setEnabled(False)
        self.stop_btn.setEnabled(True)
        self.statusBar().showMessage("Script running...")
    
    def stop_script(self):
        """Stop the running script"""
        if self.script_runner:
            self.append_output("\n[STOPPING SCRIPT...]")
            self.script_runner.stop_script()
            if self.script_runner.isRunning():
                self.script_runner.wait(3000)  # Wait max 3 seconds
            
        self.on_script_finished(-1)
    
    def on_script_finished(self, exit_code):
        """Handle script completion"""
        self.append_output("=" * 50)
        if exit_code == 0:
            self.append_output("Script completed successfully.")
        elif exit_code == -1:
            self.append_output("Script was stopped.")
        else:
            self.append_output(f"Script exited with code: {exit_code}")
        
        # Reset UI state
        self.run_btn.setEnabled(True)
        self.stop_btn.setEnabled(False)
        self.statusBar().showMessage("Ready")
        
        self.script_runner = None
    
    def append_output(self, text):
        """Append text to output display"""
        self.output_text.append(text)
        # Auto-scroll to bottom
        scrollbar = self.output_text.verticalScrollBar()
        scrollbar.setValue(scrollbar.maximum())
    
    def clear_output(self):
        """Clear the output display"""
        self.output_text.clear()
        self.statusBar().showMessage("Output cleared")
    
    def closeEvent(self, event):
        """Handle application close"""
        # Save settings before closing
        self.save_settings()
        
        # Stop monitoring thread
        if self.device_monitor:
            self.device_monitor.stop()
        
        # Stop serial monitoring
        if self.serial_monitor:
            self.serial_monitor.stop_monitoring()
        
        # Stop script if running
        if self.script_runner:
            self.script_runner.stop_script()
            if self.script_runner.isRunning():
                self.script_runner.wait(3000)  # Wait max 3 seconds
        
        event.accept()

def main():
    """Main function"""
    app = QApplication(sys.argv)
    app.setApplicationName("Host Controller")
    
    # Set application style
    app.setStyle('Fusion')

    # --- Dark mode palette and stylesheet ---
    dark_palette = QPalette()
    dark_palette.setColor(QPalette.Window, QColor(43, 43, 43))
    dark_palette.setColor(QPalette.WindowText, QColor(235, 235, 235))
    dark_palette.setColor(QPalette.Base, QColor(30, 30, 30))
    dark_palette.setColor(QPalette.AlternateBase, QColor(53, 53, 53))
    dark_palette.setColor(QPalette.ToolTipBase, QColor(235, 235, 235))
    dark_palette.setColor(QPalette.ToolTipText, QColor(235, 235, 235))
    dark_palette.setColor(QPalette.Text, QColor(235, 235, 235))
    dark_palette.setColor(QPalette.Button, QColor(53, 53, 53))
    dark_palette.setColor(QPalette.ButtonText, QColor(235, 235, 235))
    dark_palette.setColor(QPalette.BrightText, QColor(255, 0, 0))
    dark_palette.setColor(QPalette.Highlight, QColor(61, 174, 233))
    dark_palette.setColor(QPalette.HighlightedText, QColor(0, 0, 0))
    app.setPalette(dark_palette)

    # App-level stylesheet for fine-grained control
    app.setStyleSheet("""
    QWidget { background-color: #2b2b2b; color: #e6e6e6; }
    QGroupBox { border: 1px solid #444; margin-top: 6px; }
    QGroupBox::title { subcontrol-origin: margin; left: 7px; padding: 0 3px 0 3px; color: #e6e6e6; }
    QPushButton { background-color: #3c3f41; color: #e6e6e6; border: 1px solid #555; padding: 4px; border-radius: 3px; }
    QPushButton:disabled { background-color: #555; color: #999; }
    QLineEdit, QTextEdit, QPlainTextEdit { background-color: #1e1e1e; color: #ffffff; selection-background-color: #3d6ea6; }
    QComboBox { background-color: #3c3f41; color: #e6e6e6; }
    QLabel { color: #e6e6e6; }
    QStatusBar { background: #2b2b2b; color: #cfcfcf; }
    QMenuBar, QMenu { background-color: #2b2b2b; color: #e6e6e6; }
    QScrollBar:vertical { background: #2b2b2b; width:12px; }
    """)
    # --- End dark mode styling ---

    # Create and show main window
    window = HostController()
    window.show()
    
    # Start event loop
    sys.exit(app.exec_())

if __name__ == "__main__":
    main()<|MERGE_RESOLUTION|>--- conflicted
+++ resolved
@@ -16,13 +16,8 @@
                             QHBoxLayout, QLabel, QComboBox, QPushButton, 
                             QTextEdit, QFileDialog, QMessageBox, QGroupBox,
                             QSplitter, QFrame)
-<<<<<<< HEAD
 from PyQt5.QtCore import QThread, pyqtSignal, QTimer, QStandardPaths
-from PyQt5.QtGui import QFont, QIcon
-=======
-from PyQt5.QtCore import QThread, pyqtSignal, QTimer
 from PyQt5.QtGui import QFont, QIcon, QColor, QPalette
->>>>>>> 3fea0574
 
 class DeviceMonitor(QThread):
     """Thread to monitor device list changes"""
@@ -509,16 +504,9 @@
             self.current_device = device
             if self.serial_monitor:
                 self.serial_monitor.set_port(device)
-<<<<<<< HEAD
-                self.serial_monitor.start()
-            
-            # Save settings when device is selected
-            self.save_settings()
-=======
                 # Only start if not already running
                 if not self.serial_monitor.isRunning():
                     self.serial_monitor.start()
->>>>>>> 3fea0574
         else:
             self.selected_device_label.setText("Selected: None")
             self.selected_device_label.setStyleSheet("font-weight: bold; color: #64b5f6;")
